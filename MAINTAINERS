# nerdctl maintainers
#
# As a containerd sub-project, containerd maintainers are also included from https://github.com/containerd/project/blob/main/MAINTAINERS.
# See https://github.com/containerd/project/blob/main/GOVERNANCE.md for description of maintainer role
#
# See also MAINTAINERS_GUIDE.md

# CORE COMMITTERS who regularly contribute to nerdctl
# (Extracted from https://github.com/containerd/project/blob/main/MAINTAINERS for ease of reference)
# GitHub ID, Name, Email address, GPG fingerprint
"AkihiroSuda","Akihiro Suda","akihiro.suda.cz@hco.ntt.co.jp","C020 EA87 6CE4 E06C 7AB9 5AEF 4952 4C6F 9F63 8F1A"

# COMMITTERS
# GitHub ID, Name, Email address, GPG fingerprint
"ktock","Kohei Tokunaga","ktokunaga.mail@gmail.com",""
"fahedouch","Fahed Dorgaa","fahed.dorgaa@gmail.com","EE7A 5503 CE0D 38AC 5B95  A500 F35F F497 60A8 65FA"
"Zheaoli", "Zheao Li", "me@manjusaka.me","6E0D D9FA BAD5 AF61 D884 01EE 878F 445D 9C6C E65E"
"junnplus","Ye Sijun","junnplus@gmail.com",""
"djdongjin", "Jin Dong", "djdongjin95@gmail.com",""

# REVIEWERS
# GitHub ID, Name, Email address, GPG fingerprint
"jsturtevant","James Sturtevant","jstur@microsoft.com",""
"manugupt1", "Manu Gupta", "manugupt1@gmail.com","FCA9 504A 4118 EA5C F466 CC30 A5C3 A8F4 E7FE 9E10"
<<<<<<< HEAD
"djdongjin", "Jin Dong", "djdongjin95@gmail.com",""
"yankay", "Kay Yan", "kay.yan@daocloud.io", ""

# EMERITUS
# See EMERITUS.md
=======
"yankay", "Kay Yan", "kay.yan@daocloud.io", ""
>>>>>>> e021a92a
<|MERGE_RESOLUTION|>--- conflicted
+++ resolved
@@ -22,12 +22,7 @@
 # GitHub ID, Name, Email address, GPG fingerprint
 "jsturtevant","James Sturtevant","jstur@microsoft.com",""
 "manugupt1", "Manu Gupta", "manugupt1@gmail.com","FCA9 504A 4118 EA5C F466 CC30 A5C3 A8F4 E7FE 9E10"
-<<<<<<< HEAD
-"djdongjin", "Jin Dong", "djdongjin95@gmail.com",""
 "yankay", "Kay Yan", "kay.yan@daocloud.io", ""
 
 # EMERITUS
-# See EMERITUS.md
-=======
-"yankay", "Kay Yan", "kay.yan@daocloud.io", ""
->>>>>>> e021a92a
+# See EMERITUS.md